--- conflicted
+++ resolved
@@ -1,9 +1,6 @@
 import asyncio
-import glob
 import json
 import os
-import re
-import shutil
 from collections import defaultdict
 from pathlib import Path
 from typing import Callable, Optional, Tuple
@@ -17,14 +14,11 @@
 from retry import retry
 
 from gtnh.assembler.downloader import get_asset_version_cache_location
-from gtnh.assembler.exclusions import Exclusions
 from gtnh.defs import (
     AVAILABLE_ASSETS_FILE,
     BLACKLISTED_REPOS_FILE,
     GREEN_CHECK,
     GTNH_MODPACK_FILE,
-    INPLACE_PINNED_FILE,
-    LOCAL_EXCLUDES_FILE,
     MAVEN_BASE_URL,
     OTHER,
     RED_CROSS,
@@ -141,6 +135,7 @@
                 )
                 continue
             tasks.append(self.update_versionable_from_repo(asset, repo))
+
         gathered = await asyncio.gather(*tasks, return_exceptions=True)
         return any([r for r in gathered])
 
@@ -283,7 +278,7 @@
                 continue
 
             if version_is_newer(version.version_tag, asset.latest_version):
-                log.info(
+                log.debug(
                     f"Updating latest version for `{Fore.CYAN}{asset.name}{Fore.RESET}` "
                     f"{Style.DIM}{Fore.GREEN}{asset.latest_version}{Style.RESET_ALL} -> "
                     f"{Fore.GREEN}{version.version_tag}{Style.RESET_ALL}"
@@ -671,20 +666,6 @@
         Helper property for the blacklisted repo file location
         """
         return ROOT_DIR / BLACKLISTED_REPOS_FILE
-
-    @property
-    def local_exclusions_path(self) -> Path:
-        """
-        Helper property for the local exclusions file location
-        """
-        return ROOT_DIR / LOCAL_EXCLUDES_FILE
-
-    @property
-    def inplace_pinned_mods(self) -> Path:
-        """
-        Helper property for the pinned file location
-        """
-        return ROOT_DIR / INPLACE_PINNED_FILE
 
     @retry(delay=5, tries=3)
     async def download_asset(
@@ -777,19 +758,14 @@
                 mod.
         """
 
-<<<<<<< HEAD
-        log.info(f"Downloading mods for Release `{Fore.LIGHTYELLOW_EX}{release.version}{Fore.RESET}`")
-
-=======
         log.debug(f"Downloading mods for Release `{Fore.LIGHTYELLOW_EX}{release.version}{Fore.RESET}`")
->>>>>>> 0d819ecc
         # computation of the progress per mod for the progressbar
         delta_progress = 100 / (
             len(release.github_mods) + len(release.external_mods) + len(self.assets.translations.versions) + 1
         )  # +1 for the config
 
         # Download Mods
-        log.debug(f"Downloading {Fore.GREEN}{len(release.github_mods)}{Fore.RESET} Mod(s)")
+        log.info(f"Downloading {Fore.GREEN}{len(release.github_mods)}{Fore.RESET} Mod(s)")
         downloaders = []
         for is_github, mods in [(True, release.github_mods), (False, release.external_mods)]:
             for mod_name, mod_version in mods.items():
@@ -984,142 +960,4 @@
                 log.info(f"{Fore.GREEN}{exclusion} has been removed from {side} side exclusions{Fore.RESET}")
                 return True
         else:
-            raise ValueError(f"{side} isn't a valid side")
-
-    async def update_pack_inplace(
-        self, release: GTNHRelease, side: Side, minecraft_dir: str, use_symlink: bool = False
-    ) -> None:
-
-        if not os.path.exists(minecraft_dir):
-            log.error(f"{Fore.RED}Minecraft directory `{minecraft_dir}` does not exist{Fore.RESET}")
-            return
-
-        mods_dir = os.path.join(minecraft_dir, "mods")
-        if not os.path.exists(mods_dir):
-            log.error(f"{Fore.RED}Mods directory `{mods_dir}` does not exist{Fore.RESET}")
-            return
-
-        log.info(
-            f"Updating {Fore.GREEN}{side.name}{Fore.RESET} side mods in place at {Fore.CYAN}{mods_dir}{Fore.RESET}"
-        )
-
-        exclusions = {
-            Side.CLIENT: Exclusions(self.mod_pack.client_exclusions + self.mod_pack.client_java8_exclusions),
-            Side.SERVER: Exclusions(self.mod_pack.server_exclusions + self.mod_pack.server_java8_exclusions),
-            Side.CLIENT_JAVA9: Exclusions(self.mod_pack.client_exclusions + self.mod_pack.client_java9_exclusions),
-            Side.SERVER_JAVA9: Exclusions(self.mod_pack.server_exclusions + self.mod_pack.server_java9_exclusions),
-        }[side]
-
-        if os.path.exists(self.local_exclusions_path):
-            with open(self.local_exclusions_path, "r") as f:
-                local_exclusions = f.read().splitlines()
-        else:
-            local_exclusions = []
-
-        if os.path.exists(self.inplace_pinned_mods):
-            with open(self.inplace_pinned_mods, "r") as f:
-                pinned_mods = f.read().splitlines()
-        else:
-            pinned_mods = []
-
-        # cache all active mods
-        active_mods = glob.glob("*.jar", root_dir=mods_dir) + glob.glob("1.7.10/*.jar", root_dir=mods_dir)
-        kept_mods = set()
-
-        side_none_mods = [mod for mod in self.assets.mods if mod.side == Side.NONE]
-        for mod in side_none_mods:
-            for old_version in mod.versions:
-                to_remove = os.path.basename(get_asset_version_cache_location(mod, old_version))
-                for file in active_mods:
-                    file_base = os.path.basename(file)
-                    if file_base == to_remove and file_base not in kept_mods:
-                        log.info(
-                            f"Deleting mod with a side of NONE [{Fore.CYAN}{mod.name} - {os.path.basename(file)}{Fore.RESET}]"
-                        )
-                        os.remove(os.path.join(mods_dir, file))
-                        active_mods.remove(file)
-
-        for mod_dict in (release.github_mods | release.external_mods).items().__reversed__():
-            mod_ver = self.assets.get_mod_and_version(mod_dict[0], mod_dict[1], side.valid_mod_sides(), mod.source)
-            if not mod_ver:
-                continue
-
-            mod = mod_ver[0]
-            version = mod_ver[1]
-
-            if mod.name in pinned_mods:
-                log.debug(f"{Fore.YELLOW}{mod.name}{Fore.RESET} is pinned, skipping")
-                continue
-
-            if mod.name in exclusions:
-                log.debug(f"{Fore.YELLOW}{mod.name}{Fore.RESET} is excluded from the {side.name} side, skipping")
-                continue
-
-            # ignore mods that are excluded in the target mods directory
-            if mod.name in local_exclusions:
-                log.debug(f"{Fore.YELLOW}{mod.name}{Fore.RESET} is locally excluded, skipping")
-                continue
-
-            mod_cache = get_asset_version_cache_location(mod, version)
-            if not mod_cache.exists():
-                log.error(f"{Fore.RED}{mod_cache}{Fore.RESET} does not exist after downloading, skipping")
-                continue
-
-            # delete older versions
-            for old_version in mod.versions:
-                if old_version.version_tag == version.version_tag and not mod.needs_attention:
-                    continue
-                to_remove = os.path.basename(get_asset_version_cache_location(mod, old_version))
-                for file in active_mods:
-                    file_base = os.path.basename(file)
-                    if file_base == to_remove and file_base not in kept_mods:
-                        log.info(f"Deleting old version [{Fore.CYAN}{mod.name} - {os.path.basename(file)}{Fore.RESET}]")
-                        os.remove(os.path.join(mods_dir, file))
-                        active_mods.remove(file)
-
-            file_name = mod_cache.name
-            mod_dest = os.path.join(mods_dir, file_name)
-
-            # delete non-matching versions to handle local builds (usually -pre, but not name changes)
-            version_pattern = re.escape(file_name).replace(re.escape(version.version_tag), ".*")
-
-            for file in active_mods:
-                file_base = os.path.basename(file)
-                if file_base != file_name and re.match(version_pattern, file_base) and file_base not in kept_mods:
-                    log.info(f"Deleting unmatched version [{Fore.CYAN}{mod.name} - {file}{Fore.RESET}]")
-                    os.remove(os.path.join(mods_dir, file))
-                    active_mods.remove(file)
-
-            kept_mods.add(file_name)
-
-            if any(file_name == os.path.basename(file) for file in active_mods):
-                log.debug(f"{Fore.YELLOW}{mod.name}{Fore.RESET} already exists in the mods directory, skipping")
-                continue
-
-            # use symlink if set and on unix, otherwise copy
-            if use_symlink and os.name == "posix":
-                log.info(
-                    f"Symlinking [{Fore.CYAN}{mod.name}:{version.version_tag}{Fore.RESET}] to {Fore.CYAN}{mod_dest}{Fore.RESET}"
-                )
-                os.symlink(mod_cache, mod_dest)
-            else:
-                log.info(
-                    f"Copying [{Fore.CYAN}{mod.name}:{version.version_tag}{Fore.RESET}] to {Fore.CYAN}{mod_dest}{Fore.RESET}"
-                )
-                shutil.copy(mod_cache, mod_dest)
-
-            active_mods.append(file_name)
-
-        log.info("Cleaning up the mods directory of excluded mods")
-        # delete excluded mods from target mods directory
-        for excluded_mod in local_exclusions if local_exclusions else []:
-            mod = self.assets.get_mod(excluded_mod)
-            if mod:
-                for ver in mod.versions:
-                    mod_cache = get_asset_version_cache_location(mod, ver)
-                    for file in active_mods:
-                        file_base = os.path.basename(file)
-                        if file_base == mod_cache.name and file_base not in kept_mods:
-                            log.info(f"Deleting excluded mod [{Fore.CYAN}{mod.name} - {file}{Fore.RESET}]")
-                            os.remove(os.path.join(mods_dir, file))
-                            active_mods.remove(file)+            raise ValueError(f"{side} isn't a valid side")