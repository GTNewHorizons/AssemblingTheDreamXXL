--- conflicted
+++ resolved
@@ -1,12 +1,8 @@
 {
   "releases": [
-<<<<<<< HEAD
     "2.1.2.4-pre29",
-    "nightly"
-=======
     "nightly",
     "2.1.2.0"
->>>>>>> 0fcb4933
   ],
   "server_exclusions": [
     "mods/OpenSecurity/sounds/alarms/alarm-SG1.ogg",
